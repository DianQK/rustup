--- conflicted
+++ resolved
@@ -520,7 +520,6 @@
         None
     };
 
-<<<<<<< HEAD
     let cargo_home = if env_var.is_some() {
         let cwd = try!(env::current_dir().chain_err(|| ErrorKind::GettingCwd));
         env_var.clone().map(|home| {
@@ -530,10 +529,6 @@
         None
     };
 
-=======
-    let cwd = env::current_dir().chain_err(|| ErrorKind::CargoHome)?;
-    let cargo_home = env_var.clone().map(|home| cwd.join(home));
->>>>>>> 027ac51b
     let user_home = home_dir().map(|p| p.join(".cargo"));
     cargo_home.or(user_home).ok_or(ErrorKind::CargoHome.into())
 }
@@ -739,11 +734,6 @@
         None
     };
 
-<<<<<<< HEAD
-=======
-    let cwd = env::current_dir().chain_err(|| ErrorKind::RustupHome)?;
-    let rustup_home = env::var_os("RUSTUP_HOME").map(|home| cwd.join(home));
->>>>>>> 027ac51b
     let user_home = if use_rustup_dir {
         dot_dir(".rustup")
     } else {
